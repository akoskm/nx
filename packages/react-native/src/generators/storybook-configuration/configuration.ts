--- conflicted
+++ resolved
@@ -1,15 +1,6 @@
 import { Tree, logger } from '@nx/devkit';
 import { storybookConfigurationGenerator as reactStorybookConfigurationGenerator } from '@nx/react';
 import { StorybookConfigureSchema } from './schema';
-
-<<<<<<< HEAD
-async function generateStories(host: Tree, schema: StorybookConfigureSchema) {
-  await storiesGenerator(host, {
-    project: schema.name,
-    ignorePaths: schema.ignorePaths,
-    skipFormat: true,
-  });
-}
 
 export function storybookConfigurationGenerator(
   tree: Tree,
@@ -21,49 +12,19 @@
   });
 }
 
-export async function storybookConfigurationGeneratorInternal(
-  host: Tree,
-  schema: StorybookConfigureSchema
-): Promise<GeneratorCallback> {
-  const { configurationGenerator } = ensurePackage<
-    typeof import('@nx/storybook')
-  >('@nx/storybook', nxVersion);
-
-  schema.addPlugin ??= process.env.NX_ADD_PLUGINS !== 'false';
-
-  const installTask = await configurationGenerator(host, {
-    project: schema.name,
-    uiFramework: '@storybook/react-native',
-    configureCypress: false,
-    js: false,
-    linter: schema.linter,
-    standaloneConfig: schema.standaloneConfig,
-    tsConfiguration: schema.tsConfiguration,
-    skipFormat: true,
-    addPlugin: schema.addPlugin,
-  });
-
-  const installRequiredPackagesTask = await addDependenciesToPackageJson(
-    host,
-    {},
-    {
-      '@react-native-async-storage/async-storage':
-        reactNativeAsyncStorageVersion,
-      'react-native-safe-area-context': reactNativeSafeAreaContextVersion,
-    }
-=======
 /**
  * This would be a direct pass through to @nx/react:storybook-configuration generator.
  * @TODO (@xiongemi): remove this generator for v19
  */
-export async function storybookConfigurationGenerator(
+export async function storybookConfigurationGeneratorInternal(
   host: Tree,
   schema: StorybookConfigureSchema
 ) {
   logger.warn(
     `Please run 'nx run @nx/react:storybook-configuration ${schema.project}' instead.`
->>>>>>> 8762c38b
   );
+  schema.addPlugin ??= process.env.NX_ADD_PLUGINS !== 'false';
+
   return reactStorybookConfigurationGenerator(host, schema);
 }
 
