import { writeFileSync } from 'fs';
import { fork, Serializable } from 'child_process';
import { DefaultTasksRunnerOptions } from './default-tasks-runner';
import { output } from '../utils/output';
import { getCliPath, getPrintableCommandArgsForTask } from './utils';
import { Batch } from './tasks-schedule';
import { join } from 'path';
import { BatchMessageType } from './batch/batch-messages';
import { stripIndents } from '../utils/strip-indents';
import { Task, TaskGraph } from '../config/task-graph';
import { PseudoTerminal, PseudoTtyProcess } from './pseudo-terminal';
import { signalToCode } from '../utils/exit-codes';
import {
  NodeChildProcessWithDirectOutput,
  NodeChildProcessWithNonDirectOutput,
} from './running-tasks/node-child-process';
import { BatchProcess } from './running-tasks/batch-process';
import { RunningTask } from './running-tasks/running-task';
import { RustPseudoTerminal } from '../native';
import { TUI_ENABLED } from './tui-enabled';

const forkScript = join(__dirname, './fork.js');

const workerPath = join(__dirname, './batch/run-batch.js');

export class ForkedProcessTaskRunner {
  cliPath = getCliPath();

  private readonly verbose = process.env.NX_VERBOSE_LOGGING === 'true';
  private processes = new Set<RunningTask | BatchProcess>();
  private pseudoTerminals = new Set<PseudoTerminal>();

  constructor(private readonly options: DefaultTasksRunnerOptions) {}

  async init() {
    this.setupProcessEventListeners();
  }

  // TODO: vsavkin delegate terminal output printing
  public async forkProcessForBatch(
    { executorName, taskGraph: batchTaskGraph }: Batch,
    fullTaskGraph: TaskGraph,
    env: NodeJS.ProcessEnv
  ): Promise<BatchProcess> {
    const count = Object.keys(batchTaskGraph.tasks).length;
    if (count > 1) {
      output.logSingleLine(
        `Running ${output.bold(count)} ${output.bold(
          'tasks'
        )} with ${output.bold(executorName)}`
      );
    } else {
      const args = getPrintableCommandArgsForTask(
        Object.values(batchTaskGraph.tasks)[0]
      );
      output.logCommand(args.join(' '));
    }

    const p = fork(workerPath, {
      stdio: ['inherit', 'inherit', 'inherit', 'ipc'],
      env,
    });
    const cp = new BatchProcess(p, executorName);
    this.processes.add(cp);

    cp.onExit(() => {
      this.processes.delete(cp);
    });

    // Start the tasks
    cp.send({
      type: BatchMessageType.RunTasks,
      executorName,
      batchTaskGraph,
      fullTaskGraph,
    });

    return cp;
  }

  public async forkProcessLegacy(
    task: Task,
    {
      temporaryOutputPath,
      streamOutput,
      pipeOutput,
      taskGraph,
      env,
    }: {
      temporaryOutputPath: string;
      streamOutput: boolean;
      pipeOutput: boolean;
      taskGraph: TaskGraph;
      env: NodeJS.ProcessEnv;
    }
  ): Promise<RunningTask> {
    return pipeOutput
      ? this.forkProcessWithPrefixAndNotTTY(task, {
          temporaryOutputPath,
          streamOutput,
          taskGraph,
          env,
        })
      : this.forkProcessDirectOutputCapture(task, {
          temporaryOutputPath,
          streamOutput,
          taskGraph,
          env,
        });
  }

  public async forkProcess(
    task: Task,
    {
      temporaryOutputPath,
      streamOutput,
      taskGraph,
      env,
      disablePseudoTerminal,
    }: {
      temporaryOutputPath: string;
      streamOutput: boolean;
      pipeOutput: boolean;
      taskGraph: TaskGraph;
      env: NodeJS.ProcessEnv;
      disablePseudoTerminal: boolean;
    }
  ): Promise<RunningTask | PseudoTtyProcess> {
    const shouldPrefix =
      streamOutput && process.env.NX_PREFIX_OUTPUT === 'true' && !TUI_ENABLED;

    // streamOutput would be false if we are running multiple targets
    // there's no point in running the commands in a pty if we are not streaming the output
    if (
      PseudoTerminal.isSupported() &&
      !disablePseudoTerminal &&
<<<<<<< HEAD
      streamOutput &&
      !shouldPrefix
=======
      (TUI_ENABLED || (streamOutput && !shouldPrefix))
>>>>>>> ba22eceb
    ) {
      return this.forkProcessWithPseudoTerminal(task, {
        temporaryOutputPath,
        streamOutput,
        taskGraph,
        env,
      });
    } else {
      return this.forkProcessWithPrefixAndNotTTY(task, {
        temporaryOutputPath,
        streamOutput,
        taskGraph,
        env,
      });
    }
  }

  private async createPseudoTerminal() {
    const terminal = new PseudoTerminal(new RustPseudoTerminal());

    await terminal.init();

    terminal.onMessageFromChildren((message: Serializable) => {
      process.send(message);
    });

    return terminal;
  }

  private async forkProcessWithPseudoTerminal(
    task: Task,
    {
      temporaryOutputPath,
      streamOutput,
      taskGraph,
      env,
    }: {
      temporaryOutputPath: string;
      streamOutput: boolean;
      taskGraph: TaskGraph;
      env: NodeJS.ProcessEnv;
    }
  ): Promise<PseudoTtyProcess> {
    const args = getPrintableCommandArgsForTask(task);
    if (streamOutput) {
      output.logCommand(args.join(' '));
    }

    const childId = task.id;
    const pseudoTerminal = await this.createPseudoTerminal();
    this.pseudoTerminals.add(pseudoTerminal);
    const p = await pseudoTerminal.fork(childId, forkScript, {
      cwd: process.cwd(),
      execArgv: process.execArgv,
      jsEnv: env,
      quiet: !streamOutput,
    });

    p.send({
      targetDescription: task.target,
      overrides: task.overrides,
      taskGraph,
      isVerbose: this.verbose,
    });
    this.processes.add(p);

    let terminalOutput = '';
    p.onOutput((msg) => {
      terminalOutput += msg;
    });

    p.onExit((code) => {
      if (code > 128) {
        process.exit(code);
      }
      this.pseudoTerminals.delete(pseudoTerminal);
      this.processes.delete(p);
      this.writeTerminalOutput(temporaryOutputPath, terminalOutput);
    });

    return p;
  }

  private forkProcessWithPrefixAndNotTTY(
    task: Task,
    {
      streamOutput,
      temporaryOutputPath,
      taskGraph,
      env,
    }: {
      streamOutput: boolean;
      temporaryOutputPath: string;
      taskGraph: TaskGraph;
      env: NodeJS.ProcessEnv;
    }
  ) {
    try {
      const args = getPrintableCommandArgsForTask(task);
      if (streamOutput) {
        output.logCommand(args.join(' '));
      }

      const p = fork(this.cliPath, {
        stdio: ['inherit', 'pipe', 'pipe', 'ipc'],
        env,
      });

      // Send message to run the executor
      p.send({
        targetDescription: task.target,
        overrides: task.overrides,
        taskGraph,
        isVerbose: this.verbose,
      });

      const cp = new NodeChildProcessWithNonDirectOutput(p, {
        streamOutput,
        prefix: task.target.project,
      });
      this.processes.add(cp);

      cp.onExit((code, terminalOutput) => {
        this.processes.delete(cp);

        if (!streamOutput) {
          this.options.lifeCycle.printTaskTerminalOutput(
            task,
            code === 0 ? 'success' : 'failure',
            terminalOutput
          );
        }
        this.writeTerminalOutput(temporaryOutputPath, terminalOutput);
      });

      return cp;
    } catch (e) {
      console.error(e);
      throw e;
    }
  }

  private forkProcessDirectOutputCapture(
    task: Task,
    {
      streamOutput,
      temporaryOutputPath,
      taskGraph,
      env,
    }: {
      streamOutput: boolean;
      temporaryOutputPath: string;
      taskGraph: TaskGraph;
      env: NodeJS.ProcessEnv;
    }
  ) {
    try {
      const args = getPrintableCommandArgsForTask(task);
      if (streamOutput) {
        output.logCommand(args.join(' '));
      }
      const p = fork(this.cliPath, {
        stdio: ['inherit', 'inherit', 'inherit', 'ipc'],
        env,
      });
      const cp = new NodeChildProcessWithDirectOutput(p, temporaryOutputPath);

      this.processes.add(cp);

      // Send message to run the executor
      p.send({
        targetDescription: task.target,
        overrides: task.overrides,
        taskGraph,
        isVerbose: this.verbose,
      });

      cp.onExit((code, signal) => {
        this.processes.delete(cp);
        // we didn't print any output as we were running the command
        // print all the collected output
        try {
          const terminalOutput = cp.getTerminalOutput();
          if (!streamOutput) {
            this.options.lifeCycle.printTaskTerminalOutput(
              task,
              code === 0 ? 'success' : 'failure',
              terminalOutput
            );
          }
        } catch (e) {
          console.log(stripIndents`
              Unable to print terminal output for Task "${task.id}".
              Task failed with Exit Code ${code} and Signal "${signal}".

              Received error message:
              ${e.message}
            `);
        }
      });

      return cp;
    } catch (e) {
      console.error(e);
      throw e;
    }
  }

  private writeTerminalOutput(outputPath: string, content: string) {
    writeFileSync(outputPath, content);
  }

  private setupProcessEventListeners() {
    // When the nx process gets a message, it will be sent into the task's process
    process.on('message', (message: Serializable) => {
      this.pseudoTerminals.forEach((p) => {
        p.sendMessageToChildren(message);
      });

      this.processes.forEach((p) => {
        if ('send' in p) {
          p.send(message);
        }
      });
    });

    // Terminate any task processes on exit
    process.on('exit', () => {
      this.processes.forEach((p) => {
        p.kill();
      });
    });
    process.on('SIGINT', () => {
      this.processes.forEach((p) => {
        p.kill('SIGTERM');
      });
      // we exit here because we don't need to write anything to cache.
      process.exit(signalToCode('SIGINT'));
    });
    process.on('SIGTERM', () => {
      this.processes.forEach((p) => {
        p.kill('SIGTERM');
      });
      // no exit here because we expect child processes to terminate which
      // will store results to the cache and will terminate this process
    });
    process.on('SIGHUP', () => {
      this.processes.forEach((p) => {
        p.kill('SIGTERM');
      });
      // no exit here because we expect child processes to terminate which
      // will store results to the cache and will terminate this process
    });
  }
}<|MERGE_RESOLUTION|>--- conflicted
+++ resolved
@@ -134,12 +134,7 @@
     if (
       PseudoTerminal.isSupported() &&
       !disablePseudoTerminal &&
-<<<<<<< HEAD
-      streamOutput &&
-      !shouldPrefix
-=======
       (TUI_ENABLED || (streamOutput && !shouldPrefix))
->>>>>>> ba22eceb
     ) {
       return this.forkProcessWithPseudoTerminal(task, {
         temporaryOutputPath,
