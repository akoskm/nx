--- conflicted
+++ resolved
@@ -108,21 +108,7 @@
   );
 }
 
-<<<<<<< HEAD
-export function getRelativeImportPath(
-  exportedMember: string,
-  filePath: string,
-  basePath: string,
-  visitedPaths = new Set<string>()
-) {
-  if (visitedPaths.has(filePath)) {
-    return null;
-  } else {
-    visitedPaths.add(filePath);
-  }
-=======
 export function getRelativeImportPath(exportedMember, filePath) {
->>>>>>> 320536b4
   const status = lstatSync(filePath, {
     throwIfNoEntry: false,
   });
